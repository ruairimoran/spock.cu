--- conflicted
+++ resolved
@@ -131,13 +131,16 @@
     # --------------------------------------------------------
     err_samples = np.concatenate((err_demand, err_renewables, err_price), axis=1)
 
-<<<<<<< HEAD
     # --------------------------------------------------------
     # Create tree from data
     # --------------------------------------------------------
     horizon = 23  # max_time_steps - 1  # 1 hour periods
     branching = np.ones(horizon, dtype=np.int32)
-    branching[0] = 5
+    match br:
+        case 0:
+            branching[0:2] = [ch, ch]
+        case 1:
+            branching[0] = np.power(ch, 2)
     data = err_samples
     tree = s.tree.FromData(data, branching).build()
     with open('tree.pkl', 'wb') as f:
@@ -145,20 +148,6 @@
 else:
     with open('tree.pkl', 'rb') as f:
         tree = pickle.load(f)
-=======
-# --------------------------------------------------------
-# Create tree from data
-# --------------------------------------------------------
-horizon = 23  # max_time_steps - 1  # 1 hour periods
-branching = np.ones(horizon, dtype=np.int32)
-match br:
-    case 0:
-        branching[0:2] = [ch, ch]
-    case 1:
-        branching[0] = np.power(ch, 2)
-data = err_samples
-tree = s.tree.FromData(data, branching).build()
->>>>>>> 05fdacaf
 print(tree)
 
 # --------------------------------------------------------
@@ -242,30 +231,14 @@
     dynamics += [s.build.Dynamics(A_aug, B_aug, c_aug)]
 
 # Costs
-<<<<<<< HEAD
-=======
-zero = 1e-4
->>>>>>> 05fdacaf
 nonleaf_costs = [None]
 q = np.zeros(num_states)
 for node in range(1, tree.num_nodes):
     price_node = fc_p[tree.stage_of_node(node)] * tree.data_values[node, idx_p]
-<<<<<<< HEAD
     r = np.concatenate((
         np.zeros(n_s),
         np.ones(n_p) * fuel_cost,
         np.array([T * price_node])), axis=0
-=======
-    R = np.diag(np.concatenate(
-        (np.ones(n_s) * zero,
-         np.ones(n_p) * np.sqrt(fuel_cost),
-         np.array([zero])), axis=0
-    ))
-    r = np.concatenate((
-        np.zeros(n_s + n_p),
-        # np.ones(n_p) * fuel_cost,
-        np.array([-price_node])), axis=0
->>>>>>> 05fdacaf
     ).reshape(-1, 1)
     nonleaf_costs += [s.build.Linear(q, r)]
 leaf_cost = s.build.Linear(q, leaf=True)
