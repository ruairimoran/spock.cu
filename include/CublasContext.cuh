#ifndef __CUBLAS_CONTEXT__
#define __CUBLAS_CONTEXT__


class Context {

    private:
        cublasHandle_t cublasHandle;
        
    public:
        explicit Context() noexcept { cublasCreate(&cublasHandle); }

        virtual ~Context() noexcept { cublasDestroy(cublasHandle); }

<<<<<<< HEAD
        cublasHandle_t &handle() {
            return cublasHandle;
        }
};

#endif
=======
        cublasHandle_t &handle() { return cublasHandle; }
        
};
>>>>>>> 236dea19
<|MERGE_RESOLUTION|>--- conflicted
+++ resolved
@@ -12,15 +12,8 @@
 
         virtual ~Context() noexcept { cublasDestroy(cublasHandle); }
 
-<<<<<<< HEAD
-        cublasHandle_t &handle() {
-            return cublasHandle;
-        }
-};
-
-#endif
-=======
         cublasHandle_t &handle() { return cublasHandle; }
         
 };
->>>>>>> 236dea19
+
+#endif