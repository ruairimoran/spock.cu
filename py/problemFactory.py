--- conflicted
+++ resolved
@@ -16,13 +16,8 @@
     Risk-averse optimal control problem and offline cache storage
     """
 
-<<<<<<< HEAD
     def __init__(self, scenario_tree: treeFactory.Tree, num_states, num_inputs, dynamics,
                  state_cost, input_cost, terminal_cost, nonleaf_constraint, leaf_constraint, risk, test):
-=======
-    def __init__(self, scenario_tree: treeFactory.Tree, num_states, num_inputs, state_dyn, input_dyn, state_cost,
-                 input_cost, terminal_cost, nonleaf_constraint, leaf_constraint, risk, test):
->>>>>>> 16c7b578
         """
         :param scenario_tree: instance of ScenarioTree
         :param num_states: number of system states
