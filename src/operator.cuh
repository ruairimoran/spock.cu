--- conflicted
+++ resolved
@@ -65,11 +65,7 @@
     sNonleaf.deviceCopyTo(ii);
     ii.addAB(m_data.risk()->bTr(), y, -1., 1.);
     /* III */
-<<<<<<< HEAD
-    m_data.nonleafConstraint()->op(iii, x, m_numNonleafNodesMinus1, m_tree.numStates(), u, m_tree.numInputs());
-=======
     m_data.nonleafConstraint()->op(iii, x, u);
->>>>>>> 8239e16e
     /* IV:1 */
     m_tree.memCpyAnc2Node(*m_d_xNonleafWorkspace, x, 1, m_numNodesMinus1, m_tree.numStates(), 0, 0);
     m_d_xNonleafWorkspace->addAB(m_data.sqrtStateWeight(), *m_d_xNonleafWorkspace);
@@ -89,11 +85,7 @@
     memCpyNode2Node(iv, t, 1, m_numNodesMinus1, 1, m_tree.numStatesAndInputs() + 1);
     /* V */
     DTensor<T> xLeaf(x, m_matAxis, m_tree.numNonleafNodes(), m_numNodesMinus1);
-<<<<<<< HEAD
-    m_data.leafConstraint()->op(v, xLeaf, m_numLeafNodesMinus1, m_tree.numStates());
-=======
     m_data.leafConstraint()->op(v, xLeaf);
->>>>>>> 8239e16e
     /* VI:1 */
     m_d_xLeafWorkspace->addAB(m_data.sqrtStateWeightLeaf(), xLeaf);
     /* VI:2,3 */
@@ -118,11 +110,7 @@
     i.deviceCopyTo(y);
     y.addAB(m_data.risk()->b(), ii, -1., 1.);
     /* x (nonleaf) and u:Gamma */
-<<<<<<< HEAD
-    m_data.nonleafConstraint()->adj(iii, x, m_numNonleafNodesMinus1, m_tree.numStates(), u, m_tree.numInputs());
-=======
     m_data.nonleafConstraint()->adj(iii, x, u);
->>>>>>> 8239e16e
     /* x (nonleaf) and u:Weights */
     /* -> Compute `Qiv1` at every nonroot node */
     memCpyNode2Node(*m_d_xNonleafWorkspace, iv, 1, m_numNodesMinus1, m_tree.numStates());
@@ -145,11 +133,7 @@
     t *= 0.5;
     /* x (leaf):Gamma */
     DTensor<T> xLeaf(x, m_matAxis, m_tree.numNonleafNodes(), m_numNodesMinus1);
-<<<<<<< HEAD
-    m_data.leafConstraint()->adj(v, xLeaf, m_numLeafNodesMinus1, m_tree.numStates());
-=======
     m_data.leafConstraint()->adj(v, xLeaf);
->>>>>>> 8239e16e
     /* x (leaf) */
     memCpyNode2Node(*m_d_xLeafWorkspace, vi, 0, m_numLeafNodesMinus1, m_tree.numStates());
     xLeaf.addAB(m_data.sqrtStateWeightLeaf(), *m_d_xLeafWorkspace, 1., 1.);
