--- conflicted
+++ resolved
@@ -70,19 +70,10 @@
 
     void parseRisk(size_t nodeIdx, const rapidjson::Value &value) {
         if (value["type"].GetString() == std::string("avar")) {
-<<<<<<< HEAD
             parseMatrix(nodeIdx, value["NNtr"], m_d_nullspaceProj);
             m_risk[nodeIdx] = std::make_unique<AVaR<real_t>>(nodeIdx,
-                                                             m_tree.numChildren()(nodeIdx),
+                                                             m_tree.numChildren()[nodeIdx],
                                                              *m_d_nullspaceProj);
-=======
-            m_risk[nodeIdx] = std::make_unique<AVaR<real_t>>(value["alpha"].GetDouble(),
-                                                             nodeIdx,
-                                                             m_tree.numChildren()[nodeIdx],
-                                                             m_tree.d_childFrom(),
-                                                             m_tree.d_childTo(),
-                                                             m_tree.d_conditionalProbabilities());
->>>>>>> 826ffbdd
         } else {
             std::cerr << "Risk type " << value["type"].GetString()
                       << " is not supported. Supported types include: avar" << "\n";
@@ -156,15 +147,9 @@
             nodeString = std::to_string(i).c_str();
             parseMatrix(i, doc["leafStateCosts"][nodeString], m_d_stateWeightLeaf);
         }
-<<<<<<< HEAD
-        for (size_t stage = 0; stage < m_tree.numStages() - 1; stage++) {
-            size_t nodeFr = (*m_tree.nodeFromHost())[stage];
-            size_t nodeTo = (*m_tree.nodeToHost())[stage];
-=======
         for (size_t stage=0; stage<m_tree.numStages()-1; stage++) {
             size_t nodeFr = m_tree.nodeFrom()[stage];
             size_t nodeTo = m_tree.nodeTo()[stage];
->>>>>>> 826ffbdd
             m_choleskyStage[stage] = std::make_unique<DTensor<real_t>>(*m_d_lowerCholesky, 2, nodeFr, nodeTo);
             m_choleskyBatch[stage] = std::make_unique<CholeskyBatchFactoriser<real_t>>(*m_choleskyStage[stage], true);
         }
