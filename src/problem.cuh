--- conflicted
+++ resolved
@@ -65,17 +65,17 @@
         if (typeStr == std::string("no")) {
             constraint = std::make_unique<NoConstraint<T>>();
         } else if (typeStr == std::string("rectangle")) {
-            constraint = std::make_unique<Rectangle<T>>(filePrefix, m_tree.fpFileExt(),
-                                                        numNodes, m_numStates, m_numInputs);
+            constraint = std::make_unique<Rectangle<T>>(filePrefix, m_tree.fpFileExt(), numNodes,
+                                                        m_tree.m_numStates(), m_tree.m_numInputs());
         } else if (typeStr == std::string("polyhedron")) {
-            constraint = std::make_unique<Polyhedron<T>>(filePrefix, m_tree.fpFileExt(),
-                                                         numNodes, m_numStates, m_numInputs, mode);
+            constraint = std::make_unique<Polyhedron<T>>(filePrefix, m_tree.fpFileExt(), numNodes,
+                                                         m_tree.m_numStates(), m_tree.m_numInputs(), mode);
         } else if (typeStr == std::string("polyhedronWithIdentity")) {
-            constraint = std::make_unique<PolyhedronWithIdentity<T>>(filePrefix, m_tree.fpFileExt(),
-                                                                     numNodes, m_numStates, m_numInputs);
+            constraint = std::make_unique<PolyhedronWithIdentity<T>>(filePrefix, m_tree.fpFileExt(), numNodes,
+                                                                     m_tree.m_numStates(), m_tree.m_numInputs());
         } else {
             err << "[parseConstraint] Constraint type " << typeStr
-                << " is not supported. Supported types include: none, rectangle, polyhedron, mixed" << "\n";
+                << " is not supported. Supported types include: none, rectangle, polyhedron, polyhedronWithIdentity\n";
             throw std::invalid_argument(err.str());
         }
     }
@@ -128,29 +128,11 @@
             DTensor<T>::parseFromFile(m_tree.path() + "sqrtInputCost" + ext));
         m_d_sqrtStateWeightLeaf = std::make_unique<DTensor<T>>(
             DTensor<T>::parseFromFile(m_tree.path() + "sqrtTerminalCost" + ext));
-<<<<<<< HEAD
 
         /* Parse dynamics, constraints, and risks */
         parseDynamics(doc["dynamics"]);
-        parseConstraint(doc, m_nonleafConstraint, nonleaf);
-        parseConstraint(doc, m_leafConstraint, leaf);
-=======
-        m_d_lowerCholesky = std::make_unique<DTensor<T>>(
-            DTensor<T>::parseFromFile(m_tree.path() + "lowChol" + ext));
-        m_d_K = std::make_unique<DTensor<T>>(
-            DTensor<T>::parseFromFile(m_tree.path() + "K" + ext));
-        m_d_dynamicsSumTr = std::make_unique<DTensor<T>>(
-            DTensor<T>::parseFromFile(m_tree.path() + "dynTr" + ext));
-        m_d_P = std::make_unique<DTensor<T>>(
-            DTensor<T>::parseFromFile(m_tree.path() + "P" + ext));
-        m_d_APB = std::make_unique<DTensor<T>>(
-            DTensor<T>::parseFromFile(m_tree.path() + "APB" + ext));
-        m_d_KTr = std::make_unique<DTensor<T>>(m_d_K->tr());
-
-        /* Parse constraints, risks, and Cholesky data */
         parseConstraint(doc["constraint"], m_nonleafConstraint, nonleaf);
         parseConstraint(doc["constraint"], m_leafConstraint, leaf);
->>>>>>> 8239e16e
         parseRisk(doc["risk"]);
     }
 
