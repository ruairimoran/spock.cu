--- conflicted
+++ resolved
@@ -15,15 +15,7 @@
 #include <fstream> 
 #include <iostream> 
 #include <stdexcept>
-<<<<<<< HEAD
 #include <stdgpu.h>
-=======
-#include "../include/rapidjson/document.h" 
-
-
-#define H2D cudaMemcpyHostToDevice
-#define D2H cudaMemcpyDeviceToHost
->>>>>>> b0551b41
 
 #define gpuErrchk(ans) { gpuAssert((ans), __FILE__, __LINE__); }
 
