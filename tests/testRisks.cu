#include <gtest/gtest.h>
#include "../src/risks.cuh"
#include "../src/tree.cuh"


class RisksTest : public testing::Test {

protected:
    std::unique_ptr<ScenarioTree> m_tree;

    /** Prepare some host and device data */
    size_t m_node = 2;
    size_t m_n = 0;
    std::unique_ptr<DTensor<real_t>> m_d_data = nullptr;
    std::vector<real_t> m_hostData;
    std::vector<real_t> m_hostTest;
    RisksTest() {
        std::ifstream tree_data("../../tests/testTreeData.json");
        m_tree = std::make_unique<ScenarioTree>(tree_data);
        m_n = m_tree->numChildren()[m_node] * 2 + 1;
        m_d_data = std::make_unique<DTensor<real_t>>(m_n);
        m_hostData.resize(m_n);
        m_hostTest.resize(m_n);
        /** Positive and negative values in m_hostData */
        for (size_t i=0; i<m_n; i=i+2) { m_hostData[i] = -2. * (i + 1.); }
        for (size_t i=1; i<m_n; i=i+2) { m_hostData[i] = 2. * (i + 1.); }
        m_d_data->upload(m_hostData);
    }

    virtual ~RisksTest() {}
};

TEST_F(RisksTest, AvarConeProject) {
    size_t node = 2;
<<<<<<< HEAD
    AVaR myRisk(node, m_tree->numChildren()(node), *m_d_data);
=======
    AVaR myRisk(0.98,
                node,
                m_tree->numChildren()[node],
                m_tree->d_childFrom(),
                m_tree->d_childTo(),
                m_tree->d_conditionalProbabilities());
    myRisk.cone().project(*m_d_data);
    m_d_data->download(m_hostTest);
    EXPECT_TRUE((m_hostTest != m_hostData));
>>>>>>> 826ffbdd
}<|MERGE_RESOLUTION|>--- conflicted
+++ resolved
@@ -32,17 +32,5 @@
 
 TEST_F(RisksTest, AvarConeProject) {
     size_t node = 2;
-<<<<<<< HEAD
-    AVaR myRisk(node, m_tree->numChildren()(node), *m_d_data);
-=======
-    AVaR myRisk(0.98,
-                node,
-                m_tree->numChildren()[node],
-                m_tree->d_childFrom(),
-                m_tree->d_childTo(),
-                m_tree->d_conditionalProbabilities());
-    myRisk.cone().project(*m_d_data);
-    m_d_data->download(m_hostTest);
-    EXPECT_TRUE((m_hostTest != m_hostData));
->>>>>>> 826ffbdd
+    AVaR myRisk(node, m_tree->numChildren()[node], *m_d_data);
 }