--- conflicted
+++ resolved
@@ -3,13 +3,8 @@
 import argparse
 
 parser = argparse.ArgumentParser(description='Problem data generator.')
-<<<<<<< HEAD
 parser.add_argument("--nStages", type=int, default=5)
 parser.add_argument("--nStates", type=int, default=4)
-=======
-parser.add_argument("--nStages", type=int, default=3)
-parser.add_argument("--nStates", type=int, default=2)
->>>>>>> 49035639
 parser.add_argument("--dt", type=str, default='d')
 args = parser.parse_args()
 dt = args.dt
@@ -40,11 +35,7 @@
 # --------------------------------------------------------
 
 # Sizes
-<<<<<<< HEAD
 num_states = args.nStates
-=======
-num_states = 5
->>>>>>> 49035639
 num_inputs = 3
 num_events = 2
 
@@ -60,9 +51,6 @@
 # Input dynamics
 B = 1. * np.ones((num_states, num_inputs))
 Bs = [B, B]
-
-e = 1. * np.ones((num_states, 1))
-es = [.1 * e, .2 * e]
 
 # State cost
 Q = 1e-1 * np.eye(num_states)
@@ -81,7 +69,6 @@
 t = 1e-1 * np.ones(num_states)
 
 # State-input constraint
-<<<<<<< HEAD
 nl_state_lim = 1.
 nl_input_lim = 1.5
 nl_r_ub = np.vstack((nl_state_lim * np.ones((num_states, 1)), nl_input_lim * np.ones((num_inputs, 1))))
@@ -93,23 +80,6 @@
 l_r_ub = np.vstack((l_state_lim * np.ones((num_states, 1))))
 l_r_lb = -l_r_ub
 leaf_constraint = py.build.Rectangle(l_r_lb, l_r_ub)
-=======
-state_lim = 1.
-input_lim = 1.5
-state_lb = -state_lim * np.ones((num_states, 1))
-state_ub = state_lim * np.ones((num_states, 1))
-input_lb = -input_lim * np.ones((num_inputs, 1))
-input_ub = input_lim * np.ones((num_inputs, 1))
-nonleaf_lb = np.vstack((state_lb, input_lb))
-nonleaf_ub = np.vstack((state_ub, input_ub))
-nonleaf_constraint = py.build.Rectangle(nonleaf_lb, nonleaf_ub)
-
-# Terminal constraint
-leaf_state_lim = 1.
-leaf_lb = -leaf_state_lim * np.ones((num_states, 1))
-leaf_ub = leaf_state_lim * np.ones((num_states, 1))
-leaf_constraint = py.build.Rectangle(leaf_lb, leaf_ub)
->>>>>>> 49035639
 
 # Risk
 alpha = .95
@@ -121,15 +91,9 @@
         scenario_tree=tree,
         num_states=num_states,
         num_inputs=num_inputs)
-<<<<<<< HEAD
-    .with_markovian_dynamics(As, Bs)
+    .with_markovian_linear_dynamics(As, Bs)
     .with_markovian_nonleaf_costs(Qs, Rs, qs, rs)
     .with_leaf_cost(T, t)
-=======
-    .with_markovian_affine_dynamics(As, Bs, es)
-    .with_markovian_nonleaf_costs(Qs, Rs)
-    .with_leaf_cost(T)
->>>>>>> 49035639
     .with_nonleaf_constraint(nonleaf_constraint)
     .with_leaf_constraint(leaf_constraint)
     .with_risk(risk)
